# Copyright 2017 Division of Medical Image Computing, German Cancer Research Center (DKFZ)
#
# Licensed under the Apache License, Version 2.0 (the "License");
# you may not use this file except in compliance with the License.
# You may obtain a copy of the License at
#
#     http://www.apache.org/licenses/LICENSE-2.0
#
# Unless required by applicable law or agreed to in writing, software
# distributed under the License is distributed on an "AS IS" BASIS,
# WITHOUT WARRANTIES OR CONDITIONS OF ANY KIND, either express or implied.
# See the License for the specific language governing permissions and
# limitations under the License.

import copy
from warnings import warn

from batchgenerators.transforms.abstract_transforms import AbstractTransform
from batchgenerators.augmentations.utils import convert_seg_image_to_one_hot_encoding
from batchgenerators.augmentations.utils import convert_seg_to_bounding_box_coordinates
from batchgenerators.augmentations.utils import transpose_channels

import numpy as np

from batchgenerators.augmentations.utils import convert_seg_image_to_one_hot_encoding, \
    convert_seg_to_bounding_box_coordinates, transpose_channels
from batchgenerators.transforms.abstract_transforms import AbstractTransform


class NumpyToTensor(AbstractTransform):
    def __init__(self, keys=None, cast_to=None):
        """Utility function for pytorch. Converts data (and seg) numpy ndarrays to pytorch tensors
        :param keys: specify keys to be converted to tensors. If None then all keys will be converted
        (if value id np.ndarray). Can be a key (typically string) or a list/tuple of keys
        :param cast_to: if not None then the values will be cast to what is specified here. Currently only half, float
        and long supported (use string)
        """
<<<<<<< HEAD
        if not isinstance(keys, (list, tuple)):
=======
        if keys is not None and not isinstance(keys, (list, tuple)):
>>>>>>> aaca26f1
            keys = [keys]
        self.keys = keys
        self.cast_to = cast_to

    def cast(self, tensor):
        if self.cast_to is not None:
            if self.cast_to == 'half':
                tensor = tensor.half()
            elif self.cast_to == 'float':
                tensor = tensor.float()
            elif self.cast_to == 'long':
                tensor = tensor.long()
            else:
                raise ValueError('Unknown value for cast_to: %s' % self.cast_to)
        return tensor

    def __call__(self, **data_dict):
        import torch

        if self.keys is None:
            for key, val in data_dict.items():
                if isinstance(val, np.ndarray):
                    data_dict[key] = self.cast(torch.from_numpy(val))
        else:
            for key in self.keys:
                data_dict[key] = self.cast(torch.from_numpy(data_dict[key]))

        return data_dict



class ListToNumpy(AbstractTransform):
    """Utility function for pytorch. Converts data (and seg) numpy ndarrays to pytorch tensors
    """

    def __call__(self, **data_dict):

        for key, val in data_dict.items():
            if isinstance(val, (list, tuple)):
                data_dict[key] = np.asarray(val)

        return data_dict


class ListToTensor(AbstractTransform):
    """Utility function for pytorch. Converts data (and seg) numpy ndarrays to pytorch tensors
    """

    def __call__(self, **data_dict):
        import torch

        for key, val in data_dict.items():
            if isinstance(val, (list, tuple)):
                data_dict[key] = [torch.from_numpy(smpl) for smpl in val]

        return data_dict


class ConvertSegToOnehotTransform(AbstractTransform):
    """Creates a one hot encoding of one of the seg channels. Important when using our soft dice loss.

    Args:
        classes (tuple of int): All the class labels that are in the dataset

        seg_channel (int): channel of seg to convert to onehot

        output_key (string): key to use for output of the one hot encoding. Default is 'seg' but that will override any
        other existing seg channels. Therefore you have the option to change that. BEWARE: Any non-'seg' segmentations
        will not be augmented anymore. Use this only at the very end of your pipeline!
    """

    def __init__(self, classes, seg_channel=0, output_key="seg"):
        self.output_key = output_key
        self.seg_channel = seg_channel
        self.classes = classes

    def __call__(self, **data_dict):
        seg = data_dict.get("seg")
        if seg is not None:
            new_seg = np.zeros([seg.shape[0], len(self.classes)] + list(seg.shape[2:]), dtype=seg.dtype)
            for b in range(seg.shape[0]):
                new_seg[b] = convert_seg_image_to_one_hot_encoding(seg[b, self.seg_channel], self.classes)
            data_dict[self.output_key] = new_seg
        else:
            from warnings import warn
            warn("calling ConvertSegToOnehotTransform but there is no segmentation")

        return data_dict


class ConvertMultiSegToOnehotTransform(AbstractTransform):
    """Regular onehot conversion, but for each channel in the input seg."""

    def __init__(self, classes):
        self.classes = classes

    def __call__(self, **data_dict):
        seg = data_dict.get("seg")
        if seg is not None:
            new_seg = np.zeros([seg.shape[0], len(self.classes) * seg.shape[1]] + list(seg.shape[2:]), dtype=seg.dtype)
            for b in range(seg.shape[0]):
                for c in range(seg.shape[1]):
                    new_seg[b, c*len(self.classes):(c+1)*len(self.classes)] = convert_seg_image_to_one_hot_encoding(seg[b, c], self.classes)
            data_dict["seg"] = new_seg
        else:
            from warnings import warn
            warn("calling ConvertMultiSegToOnehotTransform but there is no segmentation")

        return data_dict


class ConvertSegToArgmaxTransform(AbstractTransform):
    """Apply argmax to segmentation. Intended to be used with onehot segmentations.

    Args:
        labels (list or tuple for int): Label values corresponding to onehot indices. Assumed to be sorted.
        keepdim (bool): Whether to keep the reduced axis with size 1
    """

    def __init__(self, labels=None, keepdim=True):
        self.keepdim = keepdim
        self.labels = labels

    def __call__(self, **data_dict):
        seg = data_dict.get("seg")
        if seg is not None:
            n_labels = seg.shape[1]
            seg = np.argmax(seg, 1)
            if self.keepdim:
                seg = np.expand_dims(seg, 1)
            if self.labels is not None:
                if list(self.labels) != list(range(n_labels)):
                    for index, value in enumerate(reversed(self.labels)):
                        index = n_labels - index - 1
                        seg[seg == index] = value
            data_dict["seg"] = seg
        else:
            from warnings import warn
            warn("Calling ConvertSegToArgmaxTransform but there is no segmentation")

        return data_dict


class ConvertMultiSegToArgmaxTransform(AbstractTransform):
    """Apply argmax to segmentation. This is designed to reduce a onehot seg to one with multiple channels.

    Args:
        output_channels (int): Output segmentation will have this many channels.
            It is required that output_channels evenly divides the number of channels in the input.
        labels (list or tuple for int): Label values corresponding to onehot indices. Assumed to be sorted.
    """

    def __init__(self, output_channels=1, labels=None):
        self.output_channels = output_channels
        self.labels = labels

    def __call__(self, **data_dict):
        seg = data_dict.get("seg")
        if seg is not None:
            if not seg.shape[1] % self.output_channels == 0:
                from warnings import warn
                warn("Calling ConvertMultiSegToArgmaxTransform but number of input channels {} cannot be divided into {} output channels.".format(seg.shape[1], self.output_channels))
            n_labels = seg.shape[1] // self.output_channels
            target_size = list(seg.shape)
            target_size[1] = self.output_channels
            output = np.zeros(target_size, dtype=seg.dtype)
            for i in range(self.output_channels):
                output[:, i] = np.argmax(seg[:, i*n_labels:(i+1)*n_labels], 1)
            if self.labels is not None:
                if list(self.labels) != list(range(n_labels)):
                    for index, value in enumerate(reversed(self.labels)):
                        index = n_labels - index - 1
                        output[output == index] = value
            data_dict["seg"] = output
        else:
            from warnings import warn
            warn("Calling ConvertMultiSegToArgmaxTransform but there is no segmentation")

        return data_dict


class ConvertSegToBoundingBoxCoordinates(AbstractTransform):
    """ Converts segmentation masks into bounding box coordinates.
    """

    def __init__(self, dim, get_rois_from_seg_flag=False, class_specific_seg_flag=False):
        self.dim = dim
        self.get_rois_from_seg_flag = get_rois_from_seg_flag
        self.class_specific_seg_flag = class_specific_seg_flag

    def __call__(self, **data_dict):
        data_dict = convert_seg_to_bounding_box_coordinates(data_dict, self.dim, self.get_rois_from_seg_flag, class_specific_seg_flag=self.class_specific_seg_flag)
        return data_dict

class MoveSegToDataChannel(AbstractTransform):
    """ Converts segmentation masks into bounding box coordinates. Works only for one object per image
    """


    def __call__(self, **data_dict):
        data_dict['data'] = np.concatenate((data_dict['data'], data_dict['seg']), axis=1)
        return data_dict




class TransposeChannels(AbstractTransform):
    """ Converts segmentation masks into bounding box coordinates. Works only for one object per image
    """

    def __call__(self, **data_dict):
        data_dict['data'] = transpose_channels(data_dict['data'])
        data_dict['seg'] = transpose_channels(data_dict['seg'])

        return data_dict


class RemoveLabelTransform(AbstractTransform):
    '''
    Replaces all pixels in data_dict[input_key] that have value remove_label with replace_with and saves the result to
    data_dict[output_key]
    '''

    def __init__(self, remove_label, replace_with=0, input_key="seg", output_key="seg"):
        self.output_key = output_key
        self.input_key = input_key
        self.replace_with = replace_with
        self.remove_label = remove_label

    def __call__(self, **data_dict):
        seg = data_dict[self.input_key]
        seg[seg == self.remove_label] = self.replace_with
        data_dict[self.output_key] = seg
        return data_dict


class RenameTransform(AbstractTransform):
    '''
    Saves the value of data_dict[in_key] to data_dict[out_key]. Optionally removes data_dict[in_key] from the dict.
    '''

    def __init__(self, in_key, out_key, delete_old=False):
        self.delete_old = delete_old
        self.out_key = out_key
        self.in_key = in_key

    def __call__(self, **data_dict):
        data_dict[self.out_key] = data_dict[self.in_key]
        if self.delete_old:
            del data_dict[self.in_key]
        return data_dict


class CopyTransform(AbstractTransform):
    """Renames some attributes of the data_dict (e. g. transformations can be applied on different dict items).

    Args:
        re_dict: Dict with the key=origin name, val=new name.
        copy: Copy (and not move (cp vs mv)) to new target val and leave the old ones in place

    Example:
        >>> transforms.CopyTransform({"data": "data2", "seg": "seg2"})
    """

    def __init__(self, re_dict, copy=False):
        self.re_dict = re_dict
        self.copy = copy

    def __call__(self, **data_dict):
        new_dict = {}
        for key, val in data_dict.items():
            if key in self.re_dict:
                n_key = self.re_dict[key]
                if isinstance(n_key, (tuple, list)):
                    for k in n_key:
                        if self.copy:
                            new_dict[k] = copy.deepcopy(val)
                        else:
                            new_dict[k] = val
                else:
                    if self.copy:
                        new_dict[n_key] = copy.deepcopy(val)
                    else:
                        new_dict[n_key] = val
            if key not in self.re_dict:
                new_dict[key] = val

            if self.copy:
                new_dict[key] = copy.deepcopy(val)

        return new_dict

    def __repr__(self):
        return str(type(self).__name__) + " ( " + repr(self.transforms) + " )"


class ReshapeTransform(AbstractTransform):

    def __init__(self, new_shape, key="data"):
        self.key = key
        self.new_shape = new_shape

    def __call__(self, **data_dict):

        data_arr = data_dict[self.key]
        data_shape = data_arr.shape
        c, h, w = data_shape[-3:]

        target_shape = []
        for val in self.new_shape:
            if val == "c":
                target_shape.append(c)
            elif val == "h":
                target_shape.append(h)
            elif val == "w":
                target_shape.append(w)
            else:
                target_shape.append(val)

        data_dict[self.key] = np.reshape(data_dict[self.key], target_shape)

        return data_dict


class AddToDictTransform(AbstractTransform):
    '''
    Add a value of data_dict[key].
    '''

    def __init__(self, in_key, in_val, strict=False):
        self.strict = strict
        self.in_val = in_val
        self.in_key = in_key

    def __call__(self, **data_dict):
        if self.in_key not in data_dict or self.strict:
            data_dict[self.in_key] = self.in_val
        return data_dict


class AppendChannelsTransform(AbstractTransform):
    def __init__(self, input_key, output_key, channel_indexes, remove_from_input=True):
        """
        Moves channels specified by channel_indexes from input_key in data_dict to output_key (by appending in the
        order specified in channel_indexes). The channels will be removed from input if remove_from_input is True
        :param input_key:
        :param output_key:
        :param channel_indexes: must be tuple or list
        :param remove_from_input:
        """
        self.remove_from_input = remove_from_input
        self.channel_indexes = channel_indexes
        self.output_key = output_key
        self.input_key = input_key
        assert isinstance(self.channel_indexes, (tuple, list)), "channel_indexes must be either tuple or list of int"

    def __call__(self, **data_dict):
        inp = data_dict.get(self.input_key)
        outp = data_dict.get(self.output_key)

        assert inp is not None, "input_key %s is not present in data_dict" % self.input_key

        selected_channels = inp[:, self.channel_indexes]

        if outp is None:
            warn("output key %s is not present in dict, it will be created" % self.output_key)
            outp = selected_channels
            data_dict[self.output_key] = outp
        else:
            outp = np.concatenate((outp, selected_channels), axis=1)
            data_dict[self.output_key] = outp

        if self.remove_from_input:
            remaining = [i for i in range(inp.shape[1]) if i not in self.channel_indexes]
            inp = inp[:, remaining]
            data_dict[self.input_key] = inp

        return data_dict<|MERGE_RESOLUTION|>--- conflicted
+++ resolved
@@ -35,11 +35,7 @@
         :param cast_to: if not None then the values will be cast to what is specified here. Currently only half, float
         and long supported (use string)
         """
-<<<<<<< HEAD
-        if not isinstance(keys, (list, tuple)):
-=======
         if keys is not None and not isinstance(keys, (list, tuple)):
->>>>>>> aaca26f1
             keys = [keys]
         self.keys = keys
         self.cast_to = cast_to
