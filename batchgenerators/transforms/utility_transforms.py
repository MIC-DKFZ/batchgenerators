--- conflicted
+++ resolved
@@ -87,7 +87,7 @@
 
         return data_dict
 
-<<<<<<< HEAD
+
 
 
 class ConvertSegToBoundingBoxCoordinates(AbstractTransform):
@@ -95,7 +95,7 @@
     """
     def __call__(self, **data_dict):
         data_dict['bb_target'] = convert_seg_to_bounding_box_coordinates(data_dict['seg'], data_dict['patient_ids'])
-=======
+
 class RenameTransform(AbstractTransform):
     def __init__(self, key, rename_to):
         self.rename_to = rename_to
@@ -104,5 +104,5 @@
     def __call__(self, **data_dict):
         data_dict[self.rename_to] = data_dict[self.key]
         _ = data_dict.pop(self.key)
->>>>>>> 29c53972
+
         return data_dict