# Copyright 2017 Division of Medical Image Computing, German Cancer Research Center (DKFZ)
#
# Licensed under the Apache License, Version 2.0 (the "License");
# you may not use this file except in compliance with the License.
# You may obtain a copy of the License at
#
#     http://www.apache.org/licenses/LICENSE-2.0
#
# Unless required by applicable law or agreed to in writing, software
# distributed under the License is distributed on an "AS IS" BASIS,
# WITHOUT WARRANTIES OR CONDITIONS OF ANY KIND, either express or implied.
# See the License for the specific language governing permissions and
# limitations under the License.
import warnings
from warnings import warn

from batchgenerators.transforms.abstract_transforms import AbstractTransform
from batchgenerators.augmentations.spatial_transformations import augment_spatial, augment_channel_translation, \
    augment_mirroring, augment_transpose_axes, augment_zoom, augment_resize, flip_vector_axis
import numpy as np



class ZoomTransform(AbstractTransform):
    def __init__(self, zoom_factors=1, order=3, order_seg=1, cval_seg=0, concatenate_list=False, data_key="data", label_key="seg"):
        """
        Zooms 'data' (and 'seg') by zoom_factors
        :param zoom_factors: int or list/tuple of int
        :param order: interpolation order for data (see skimage.transform.resize)
        :param order_seg: interpolation order for seg (see skimage.transform.resize)
        :param cval_seg: cval for segmentation (see skimage.transform.resize)
        :param seg: can be None, if not None then it will also be zoomed by zoom_factors. Can also be list/tuple of
        np.ndarray (just like data). Must also be (b, c, x, y(, z))
        :param concatenate_list: if you give list/tuple of data/seg and set concatenate_list=True then the result will be
        concatenated into one large ndarray (once again b, c, x, y(, z))
        :param data_key:
        :param label_key:

        """
        self.concatenate_list = concatenate_list
        self.cval_seg = cval_seg
        self.order_seg = order_seg
        self.data_key = data_key
        self.label_key = label_key
        self.order = order
        self.zoom_factors = zoom_factors

    def __call__(self, **data_dict):
        data = data_dict.get(self.data_key)
        seg = data_dict.get(self.label_key)

        if isinstance(data, np.ndarray):
            concatenate = True
        else:
            concatenate = self.concatenate_list

        if seg is not None:
            if isinstance(seg, np.ndarray):
                concatenate_seg = True
            else:
                concatenate_seg = self.concatenate_list
        else:
            concatenate_seg = None

        results = []
        for b in range(len(data)):
            sample_seg = None
            if seg is not None:
                sample_seg = seg[b]
            res_data, res_seg = augment_zoom(data[b], sample_seg, self.zoom_factors, self.order, self.order_seg, self.cval_seg)
            results.append([(res_data, res_seg)])

        if concatenate:
            data = np.vstack([i[0][None] for i in results])

        if concatenate_seg is not None and concatenate_seg:
            seg = np.vstack([i[1][None] for i in results])

        data_dict[self.data_key] = data
        if seg is not None:
            data_dict[self.label_key] = seg
        return data_dict

class ResizeTransform(AbstractTransform):

    def __init__(self, target_size, order=3, order_seg=1, cval_seg=0, concatenate_list=False, data_key="data", label_key="seg"):
        """
        Reshapes 'data' (and 'seg') to target_size
        :param target_size: int or list/tuple of int
        :param order: interpolation order for data (see skimage.transform.resize)
        :param order_seg: interpolation order for seg (see skimage.transform.resize)
        :param cval_seg: cval for segmentation (see skimage.transform.resize)
        :param seg: can be None, if not None then it will also be resampled to target_size. Can also be list/tuple of
        np.ndarray (just like data). Must also be (b, c, x, y(, z))
        :param concatenate_list: if you give list/tuple of data/seg and set concatenate_list=True then the result will be
        concatenated into one large ndarray (once again b, c, x, y(, z))
        :param data_key:
        :param label_key:

        """
        self.concatenate_list = concatenate_list
        self.cval_seg = cval_seg
        self.order_seg = order_seg
        self.data_key = data_key
        self.label_key = label_key
        self.order = order
        self.target_size = target_size

    def __call__(self, **data_dict):
        data = data_dict.get(self.data_key)
        seg = data_dict.get(self.label_key)

        if isinstance(data, np.ndarray):
            concatenate = True
        else:
            concatenate = self.concatenate_list

        if seg is not None:
            if isinstance(seg, np.ndarray):
                concatenate_seg = True
            else:
                concatenate_seg = self.concatenate_list
        else:
            concatenate_seg = None

        results = []
        for b in range(len(data)):
            sample_seg = None
            if seg is not None:
                sample_seg = seg[b]
            res_data, res_seg = augment_resize(data[b], sample_seg, self.target_size, self.order, self.order_seg, self.cval_seg)
            results.append([(res_data, res_seg)])

        if concatenate:
            data = np.vstack([i[0][None] for i in results])

        if concatenate_seg is not None and concatenate_seg:
            seg = np.vstack([i[1][None] for i in results])

        data_dict[self.data_key] = data
        if seg is not None:
            data_dict[self.label_key] = seg
        return data_dict


class MirrorTransform(AbstractTransform):
    """ Randomly mirrors data along specified axes. Mirroring is evenly distributed. Probability of mirroring along
    each axis is 0.5

    Args:
        axes (tuple of int): axes along which to mirror

    """
    def __init__(self, axes=(0, 1, 2), data_key="data", label_key="seg"):
        self.data_key = data_key
        self.label_key = label_key
        self.axes = axes
<<<<<<< HEAD
        if max(axes) > 2:
            raise ValueError("MirrorTransform now takes the axes as the spatial dimensions. What previously was "
                             "axes=(2, 3, 4) to mirror along all spatial dimensions of a 5d tensor (b, c, x, y, z) "
                             "is now axes=(0, 1, 2). Please adapt your scripts accordingly.")
=======
        warnings.simplefilter("once", DeprecationWarning)
        warn("The axes in MirrorTransform will soon change! Currently for mirroring along any axes of a 5d tensor "
             "you would set axes=(2, 3, 4). These correspond to the actual axes of a 5d tensor.\n"
             "The way axes are done in the future is to access the spatial dimensions directly, disregarding b and c. "
             "For the same 5d tensor you will have to set axes=(0, 1, 2)!!\n"
             "(don't to anything for now, this is just a warning)")
>>>>>>> ef3d770f

    def __call__(self, **data_dict):
        data = data_dict.get(self.data_key)
        seg = data_dict.get(self.label_key)

        for b in range(len(data)):
            sample_seg = None
            if seg is not None:
                sample_seg = seg[b]
            ret_val = augment_mirroring(data[b], sample_seg, axes=self.axes)
            data[b] = ret_val[0]
            if seg is not None:
                seg[b] = ret_val[1]

        data_dict[self.data_key] = data
        if seg is not None:
            data_dict[self.label_key] = seg

        return data_dict


class ChannelTranslation(AbstractTransform):
    """Simulates badly aligned color channels/modalities by shifting them against each other

    Args:
        const_channel: Which color channel is constant? The others are shifted

        max_shifts (dict {'x':2, 'y':2, 'z':2}): How many pixels should be shifted for each channel?

    """
    def __init__(self, const_channel=0, max_shifts=None, data_key="data", label_key="seg"):
        self.data_key = data_key
        self.label_key = label_key
        self.max_shift = max_shifts
        self.const_channel = const_channel

    def __call__(self, **data_dict):
        data = data_dict.get(self.data_key)

        ret_val = augment_channel_translation(data=data, const_channel=self.const_channel, max_shifts=self.max_shift)

        data_dict[self.data_key] = ret_val[0]

        return data_dict


class SpatialTransform(AbstractTransform):
    """The ultimate spatial transform generator. Rotation, deformation, scaling, cropping: It has all you ever dreamed
    of. Computational time scales only with patch_size, not with input patch size or type of augmentations used.
    Internally, this transform will use a coordinate grid of shape patch_size to which the transformations are
    applied (very fast). Interpolation on the image data will only be done at the very end

    Args:
        patch_size (tuple/list/ndarray of int): Output patch size

        patch_center_dist_from_border (tuple/list/ndarray of int, or int): How far should the center pixel of the
        extracted patch be from the image border? Recommended to use patch_size//2.
        This only applies when random_crop=True

        do_elastic_deform (bool): Whether or not to apply elastic deformation

        alpha (tuple of float): magnitude of the elastic deformation; randomly sampled from interval

        sigma (tuple of float): scale of the elastic deformation (small = local, large = global); randomly sampled
        from interval

        do_rotation (bool): Whether or not to apply rotation

        angle_x, angle_y, angle_z (tuple of float): angle in rad; randomly sampled from interval. Always double check
        whether axes are correct!

        do_scale (bool): Whether or not to apply scaling

        scale (tuple of float): scale range ; scale is randomly sampled from interval

        border_mode_data: How to treat border pixels in data? see scipy.ndimage.map_coordinates

        border_cval_data: If border_mode_data=constant, what value to use?

        order_data: Order of interpolation for data. see scipy.ndimage.map_coordinates

        border_mode_seg: How to treat border pixels in seg? see scipy.ndimage.map_coordinates

        border_cval_seg: If border_mode_seg=constant, what value to use?

        order_seg: Order of interpolation for seg. see scipy.ndimage.map_coordinates. Strongly recommended to use 0!
        If !=0 then you will have to round to int and also beware of interpolation artifacts if you have more then
        labels 0 and 1. (for example if you have [0, 0, 0, 2, 2, 1, 0] the neighboring [0, 0, 2] bay result in [0, 1, 2])

        random_crop: True: do a random crop of size patch_size and minimal distance to border of
        patch_center_dist_from_border. False: do a center crop of size patch_size
    """
    def __init__(self, patch_size, patch_center_dist_from_border=30,
                 do_elastic_deform=True, alpha=(0., 1000.), sigma=(10., 13.),
                 do_rotation=True, angle_x=(0, 2 * np.pi), angle_y=(0, 2 * np.pi), angle_z=(0, 2 * np.pi),
                 do_scale=True, scale=(0.75, 1.25), border_mode_data='nearest', border_cval_data=0, order_data=3,
                 border_mode_seg='constant', border_cval_seg=0, order_seg=0, random_crop=True, data_key="data", label_key="seg", p_el_per_sample=1, p_scale_per_sample=1, p_rot_per_sample=1):
        self.p_rot_per_sample = p_rot_per_sample
        self.p_scale_per_sample = p_scale_per_sample
        self.p_el_per_sample = p_el_per_sample
        self.data_key = data_key
        self.label_key = label_key
        self.patch_size = patch_size
        self.patch_center_dist_from_border = patch_center_dist_from_border
        self.do_elastic_deform = do_elastic_deform
        self.alpha = alpha
        self.sigma = sigma
        self.do_rotation = do_rotation
        self.angle_x = angle_x
        self.angle_y = angle_y
        self.angle_z = angle_z
        self.do_scale = do_scale
        self.scale = scale
        self.border_mode_data = border_mode_data
        self.border_cval_data = border_cval_data
        self.order_data = order_data
        self.border_mode_seg = border_mode_seg
        self.border_cval_seg = border_cval_seg
        self.order_seg = order_seg
        self.random_crop = random_crop

    def __call__(self, **data_dict):
        data = data_dict.get(self.data_key)
        seg = data_dict.get(self.label_key)

        if self.patch_size is None:
            if len(data.shape) == 4:
                patch_size = (data.shape[2], data.shape[3])
            elif len(data.shape) == 5:
                patch_size = (data.shape[2], data.shape[3], data.shape[4])
            else:
                raise ValueError("only support 2D/3D batch data.")
        else:
            patch_size = self.patch_size

        ret_val = augment_spatial(data, seg, patch_size=patch_size,
                                  patch_center_dist_from_border=self.patch_center_dist_from_border,
                                  do_elastic_deform=self.do_elastic_deform, alpha=self.alpha, sigma=self.sigma,
                                  do_rotation=self.do_rotation, angle_x=self.angle_x, angle_y=self.angle_y,
                                  angle_z=self.angle_z, do_scale=self.do_scale, scale=self.scale,
                                  border_mode_data=self.border_mode_data,
                                  border_cval_data=self.border_cval_data, order_data=self.order_data,
                                  border_mode_seg=self.border_mode_seg, border_cval_seg=self.border_cval_seg,
                                  order_seg=self.order_seg, random_crop=self.random_crop,
                                  p_el_per_sample=self.p_el_per_sample, p_scale_per_sample=self.p_scale_per_sample,
                                  p_rot_per_sample=self.p_rot_per_sample)

        data_dict[self.data_key] = ret_val[0]
        if seg is not None:
            data_dict[self.label_key] = ret_val[1]

        return data_dict


class TransposeAxesTransform(AbstractTransform):
    def __init__(self, transpose_any_of_these=(0, 1, 2), data_key="data", label_key="seg", p_per_sample=1):
        '''
        This transform will randomly shuffle the axes of transpose_any_of_these.
        :param transpose_any_of_these: spatial dimensions to transpose, 0=x, 1=y, 2=z. Must be a tuple/list of len>=2
        :param data_key:
        :param label_key:
        '''
        self.p_per_sample = p_per_sample
        self.data_key = data_key
        self.label_key = label_key
        self.transpose_any_of_these = transpose_any_of_these
<<<<<<< HEAD
        if max(transpose_any_of_these) > 2:
            raise ValueError("MirrorTransform now takes the axes as the spatial dimensions. What previously was "
                             "axes=(2, 3, 4) to mirror along all spatial dimensions of a 5d tensor (b, c, x, y, z) "
                             "is now axes=(0, 1, 2). Please adapt your scripts accordingly.")
        assert isinstance(transpose_any_of_these, (list, tuple)), "transpose_any_of_these must be either list or tuple"
        assert len(transpose_any_of_these) >= 2, "len(transpose_any_of_these) must be >=2 -> we need at least 2 axes we " \
                                                 "can transpose"
=======
        warnings.simplefilter("once", DeprecationWarning)
        warn("The axes in TransposeAxesTransform will soon change! Currently for transposing any axes of a 5d tensor "
             "you would set axes=(2, 3, 4). These correspond to the axes of a 5d tensor.\n"
             "The way axes are done in the future is to access the spatial dimensions directly, disregarding b and c. "
             "For the same 5d tensor you will have to set axes=(0, 1, 2)!!\n"
             "(don't to anything for now, this is just a warning)")
>>>>>>> ef3d770f

    def __call__(self, **data_dict):
        data = data_dict.get(self.data_key)
        seg = data_dict.get(self.label_key)

        for b in range(len(data)):
            if np.random.uniform() < self.p_per_sample:
                if seg is not None:
                    s = seg[b]
                else:
                    s = None
                ret_val = augment_transpose_axes(data[b], s, self.transpose_any_of_these)
                data[b] = ret_val[0]
                if seg is not None:
                    seg[b] = ret_val[1]

        data_dict[self.data_key] = data
        if seg is not None:
            data_dict[self.label_key] = seg
        return data_dict


class FlipVectorAxisTransform(AbstractTransform):
    """ Expects as input an image with 3 3D-vectors at each voxels, encoded as a nine-channel image. Will randomly
    flip sign of one dimension of all 3 vectors (x, y or z).
    """
    def __init__(self, axes=(2, 3, 4), data_key="data"):
        self.data_key = data_key
        self.axes = axes

    def __call__(self, **data_dict):
        data_dict[self.data_key] = flip_vector_axis(data=data_dict[self.data_key])
        return data_dict<|MERGE_RESOLUTION|>--- conflicted
+++ resolved
@@ -155,19 +155,11 @@
         self.data_key = data_key
         self.label_key = label_key
         self.axes = axes
-<<<<<<< HEAD
         if max(axes) > 2:
             raise ValueError("MirrorTransform now takes the axes as the spatial dimensions. What previously was "
                              "axes=(2, 3, 4) to mirror along all spatial dimensions of a 5d tensor (b, c, x, y, z) "
                              "is now axes=(0, 1, 2). Please adapt your scripts accordingly.")
-=======
-        warnings.simplefilter("once", DeprecationWarning)
-        warn("The axes in MirrorTransform will soon change! Currently for mirroring along any axes of a 5d tensor "
-             "you would set axes=(2, 3, 4). These correspond to the actual axes of a 5d tensor.\n"
-             "The way axes are done in the future is to access the spatial dimensions directly, disregarding b and c. "
-             "For the same 5d tensor you will have to set axes=(0, 1, 2)!!\n"
-             "(don't to anything for now, this is just a warning)")
->>>>>>> ef3d770f
+
 
     def __call__(self, **data_dict):
         data = data_dict.get(self.data_key)
@@ -334,7 +326,6 @@
         self.data_key = data_key
         self.label_key = label_key
         self.transpose_any_of_these = transpose_any_of_these
-<<<<<<< HEAD
         if max(transpose_any_of_these) > 2:
             raise ValueError("MirrorTransform now takes the axes as the spatial dimensions. What previously was "
                              "axes=(2, 3, 4) to mirror along all spatial dimensions of a 5d tensor (b, c, x, y, z) "
@@ -342,14 +333,6 @@
         assert isinstance(transpose_any_of_these, (list, tuple)), "transpose_any_of_these must be either list or tuple"
         assert len(transpose_any_of_these) >= 2, "len(transpose_any_of_these) must be >=2 -> we need at least 2 axes we " \
                                                  "can transpose"
-=======
-        warnings.simplefilter("once", DeprecationWarning)
-        warn("The axes in TransposeAxesTransform will soon change! Currently for transposing any axes of a 5d tensor "
-             "you would set axes=(2, 3, 4). These correspond to the axes of a 5d tensor.\n"
-             "The way axes are done in the future is to access the spatial dimensions directly, disregarding b and c. "
-             "For the same 5d tensor you will have to set axes=(0, 1, 2)!!\n"
-             "(don't to anything for now, this is just a warning)")
->>>>>>> ef3d770f
 
     def __call__(self, **data_dict):
         data = data_dict.get(self.data_key)
