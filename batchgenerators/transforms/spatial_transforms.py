# Copyright 2021 Division of Medical Image Computing, German Cancer Research Center (DKFZ)
# and Applied Computer Vision Lab, Helmholtz Imaging Platform
#
# Licensed under the Apache License, Version 2.0 (the "License");
# you may not use this file except in compliance with the License.
# You may obtain a copy of the License at
#
#     http://www.apache.org/licenses/LICENSE-2.0
#
# Unless required by applicable law or agreed to in writing, software
# distributed under the License is distributed on an "AS IS" BASIS,
# WITHOUT WARRANTIES OR CONDITIONS OF ANY KIND, either express or implied.
# See the License for the specific language governing permissions and
# limitations under the License.

from batchgenerators.transforms.abstract_transforms import AbstractTransform
from batchgenerators.augmentations.spatial_transformations import augment_spatial, augment_spatial_2, \
    augment_channel_translation, \
<<<<<<< HEAD
    augment_transpose_axes, augment_zoom, augment_resize, augment_rot90, augment_mirroring_batched
=======
    augment_mirroring, augment_transpose_axes, augment_zoom, augment_resize, augment_rot90, \
    augment_anatomy_informed, augment_misalign
>>>>>>> 7738768b
import numpy as np
from batchgenerators.augmentations.utils import get_organ_gradient_field


class Rot90Transform(AbstractTransform):
    def __init__(self, num_rot=(1, 2, 3), axes=(0, 1, 2), data_key="data", label_key="seg", p_per_sample=0.3):
        """
        :param num_rot: rotate by 90 degrees how often? must be tuple -> nom rot randomly chosen from that tuple
        :param axes: around which axes will the rotation take place? two axes are chosen randomly from axes.
        :param data_key:
        :param label_key:
        :param p_per_sample:
        """
        self.p_per_sample = p_per_sample
        self.label_key = label_key
        self.data_key = data_key
        self.axes = axes
        self.num_rot = num_rot

    def __call__(self, **data_dict):
        data = data_dict.get(self.data_key)
        seg = data_dict.get(self.label_key)

        for b in range(data.shape[0]):
            if np.random.uniform() < self.p_per_sample:
                d = data[b]
                if seg is not None:
                    s = seg[b]
                else:
                    s = None
                d, s = augment_rot90(d, s, self.num_rot, self.axes)
                data[b] = d
                if s is not None:
                    seg[b] = s

        data_dict[self.data_key] = data
        if seg is not None:
            data_dict[self.label_key] = seg
        return data_dict


class ZoomTransform(AbstractTransform):
    def __init__(self, zoom_factors=1, order=3, order_seg=1, concatenate_list=False, data_key="data",
                 label_key="seg"):
        """
        Zooms 'data' (and 'seg') by zoom_factors
        :param zoom_factors: int or list/tuple of int
        :param order: interpolation order for data (see skimage.transform.resize)
        :param order_seg: interpolation order for seg (see skimage.transform.resize)
        :param cval_seg: cval for segmentation (see skimage.transform.resize)
        :param seg: can be None, if not None then it will also be zoomed by zoom_factors. Can also be list/tuple of
        np.ndarray (just like data). Must also be (b, c, x, y(, z))
        :param concatenate_list: if you give list/tuple of data/seg and set concatenate_list=True then the result will be
        concatenated into one large ndarray (once again b, c, x, y(, z))
        :param data_key:
        :param label_key:

        """
        self.concatenate_list = concatenate_list
        self.order_seg = order_seg
        self.data_key = data_key
        self.label_key = label_key
        self.order = order
        self.zoom_factors = zoom_factors

    def __call__(self, **data_dict):
        data = data_dict.get(self.data_key)
        seg = data_dict.get(self.label_key)

        if isinstance(data, np.ndarray):
            concatenate = True
        else:
            concatenate = self.concatenate_list

        if seg is not None:
            if isinstance(seg, np.ndarray):
                concatenate_seg = True
            else:
                concatenate_seg = self.concatenate_list
        else:
            concatenate_seg = None

        results = []
        for b in range(len(data)):
            sample_seg = None
            if seg is not None:
                sample_seg = seg[b]
            res_data, res_seg = augment_zoom(data[b], sample_seg, self.zoom_factors, self.order, self.order_seg)
            results.append((res_data, res_seg))

        if concatenate:
            data = np.vstack([i[0][None] for i in results])

        if concatenate_seg is not None and concatenate_seg:
            seg = np.vstack([i[1][None] for i in results])

        data_dict[self.data_key] = data
        if seg is not None:
            data_dict[self.label_key] = seg
        return data_dict


class ResizeTransform(AbstractTransform):

    def __init__(self, target_size, order=3, order_seg=1, concatenate_list=False, data_key="data",
                 label_key="seg"):
        """
        Reshapes 'data' (and 'seg') to target_size
        :param target_size: int or list/tuple of int
        :param order: interpolation order for data (see skimage.transform.resize)
        :param order_seg: interpolation order for seg (see skimage.transform.resize)
        :param cval_seg: cval for segmentation (see skimage.transform.resize)
        :param seg: can be None, if not None then it will also be resampled to target_size. Can also be list/tuple of
        np.ndarray (just like data). Must also be (b, c, x, y(, z))
        :param concatenate_list: if you give list/tuple of data/seg and set concatenate_list=True then the result will be
        concatenated into one large ndarray (once again b, c, x, y(, z))
        :param data_key:
        :param label_key:

        """
        self.concatenate_list = concatenate_list
        self.order_seg = order_seg
        self.data_key = data_key
        self.label_key = label_key
        self.order = order
        self.target_size = target_size

    def __call__(self, **data_dict):
        data = data_dict.get(self.data_key)
        seg = data_dict.get(self.label_key)

        if isinstance(data, np.ndarray):
            concatenate = True
        else:
            concatenate = self.concatenate_list

        if seg is not None:
            if isinstance(seg, np.ndarray):
                concatenate_seg = True
            else:
                concatenate_seg = self.concatenate_list
        else:
            concatenate_seg = None

        results = []
        for b in range(len(data)):
            sample_seg = None
            if seg is not None:
                sample_seg = seg[b]
            res_data, res_seg = augment_resize(data[b], sample_seg, self.target_size, self.order, self.order_seg)
            results.append((res_data, res_seg))

        if concatenate:
            data = np.vstack([i[0][None] for i in results])

        if concatenate_seg is not None and concatenate_seg:
            seg = np.vstack([i[1][None] for i in results])

        data_dict[self.data_key] = data
        if seg is not None:
            data_dict[self.label_key] = seg
        return data_dict


class MirrorTransform(AbstractTransform):
    """ Randomly mirrors data along specified axes. Mirroring is evenly distributed. Probability of mirroring along
    each axis is 0.5

    Args:
        axes (tuple of int): axes along which to mirror

    """

    def __init__(self, axes=(0, 1, 2), data_key="data", label_key="seg", p_per_sample=1):
        self.p_per_sample = p_per_sample
        self.data_key = data_key
        self.label_key = label_key
        self.axes = axes
        if max(axes) > 2:
            raise ValueError("MirrorTransform now takes the axes as the spatial dimensions. What previously was "
                             "axes=(2, 3, 4) to mirror along all spatial dimensions of a 5d tensor (b, c, x, y, z) "
                             "is now axes=(0, 1, 2). Please adapt your scripts accordingly.")

    def __call__(self, **data_dict):
        data = data_dict[self.data_key]
        seg = data_dict.get(self.label_key)

        mask = np.random.uniform(size=len(data)) < self.p_per_sample
        if np.any(mask):
            if seg is None:
                data[mask], _ = augment_mirroring_batched(data[mask], None, self.axes)
            else:
                data[mask], seg[mask] = augment_mirroring_batched(data[mask], seg[mask], self.axes)
                data_dict[self.label_key] = seg
            data_dict[self.data_key] = data

        return data_dict


class ChannelTranslation(AbstractTransform):
    """Simulates badly aligned color channels/modalities by shifting them against each other

    Args:
        const_channel: Which color channel is constant? The others are shifted

        max_shifts (dict {'x':2, 'y':2, 'z':2}): How many pixels should be shifted for each channel?

    """

    def __init__(self, const_channel=0, max_shifts=None, data_key="data", label_key="seg"):
        self.data_key = data_key
        self.label_key = label_key
        self.max_shift = max_shifts
        self.const_channel = const_channel

    def __call__(self, **data_dict):
        data = data_dict.get(self.data_key)

        ret_val = augment_channel_translation(data=data, const_channel=self.const_channel, max_shifts=self.max_shift)

        data_dict[self.data_key] = ret_val[0]

        return data_dict


class SpatialTransform(AbstractTransform):
    """The ultimate spatial transform generator. Rotation, deformation, scaling, cropping: It has all you ever dreamed
    of. Computational time scales only with patch_size, not with input patch size or type of augmentations used.
    Internally, this transform will use a coordinate grid of shape patch_size to which the transformations are
    applied (very fast). Interpolation on the image data will only be done at the very end

    Args:
        patch_size (tuple/list/ndarray of int): Output patch size

        patch_center_dist_from_border (tuple/list/ndarray of int, or int): How far should the center pixel of the
        extracted patch be from the image border? Recommended to use patch_size//2.
        This only applies when random_crop=True

        do_elastic_deform (bool): Whether or not to apply elastic deformation

        alpha (tuple of float): magnitude of the elastic deformation; randomly sampled from interval

        sigma (tuple of float): scale of the elastic deformation (small = local, large = global); randomly sampled
        from interval

        do_rotation (bool): Whether or not to apply rotation

        angle_x, angle_y, angle_z (tuple of float): angle in rad; randomly sampled from interval. Always double check
        whether axes are correct!

        do_scale (bool): Whether or not to apply scaling

        scale (tuple of float): scale range ; scale is randomly sampled from interval

        border_mode_data: How to treat border pixels in data? see scipy.ndimage.map_coordinates

        border_cval_data: If border_mode_data=constant, what value to use?

        order_data: Order of interpolation for data. see scipy.ndimage.map_coordinates

        border_mode_seg: How to treat border pixels in seg? see scipy.ndimage.map_coordinates

        border_cval_seg: If border_mode_seg=constant, what value to use?

        order_seg: Order of interpolation for seg. see scipy.ndimage.map_coordinates. Strongly recommended to use 0!
        If !=0 then you will have to round to int and also beware of interpolation artifacts if you have more then
        labels 0 and 1. (for example if you have [0, 0, 0, 2, 2, 1, 0] the neighboring [0, 0, 2] bay result in [0, 1, 2])

        random_crop: True: do a random crop of size patch_size and minimal distance to border of
        patch_center_dist_from_border. False: do a center crop of size patch_size

        independent_scale_for_each_axis: If True, a scale factor will be chosen independently for each axis.
    """

    def __init__(self, patch_size, patch_center_dist_from_border=30,
                 do_elastic_deform=True, alpha=(0., 1000.), sigma=(10., 13.),
                 do_rotation=True, angle_x=(0, 2 * np.pi), angle_y=(0, 2 * np.pi), angle_z=(0, 2 * np.pi),
                 do_scale=True, scale=(0.75, 1.25), border_mode_data='nearest', border_cval_data=0, order_data=3,
                 border_mode_seg='constant', border_cval_seg=0, order_seg=0, random_crop=True, data_key="data",
                 label_key="seg", p_el_per_sample=1, p_scale_per_sample=1, p_rot_per_sample=1,
                 independent_scale_for_each_axis=False, p_rot_per_axis:float=1, p_independent_scale_per_axis: int=1):
        self.independent_scale_for_each_axis = independent_scale_for_each_axis
        self.p_rot_per_sample = p_rot_per_sample
        self.p_scale_per_sample = p_scale_per_sample
        self.p_el_per_sample = p_el_per_sample
        self.data_key = data_key
        self.label_key = label_key
        self.patch_size = tuple(patch_size)
        self.patch_center_dist_from_border = patch_center_dist_from_border
        self.do_elastic_deform = do_elastic_deform
        self.alpha = alpha
        self.sigma = sigma
        self.do_rotation = do_rotation
        self.angle_x = angle_x
        self.angle_y = angle_y
        self.angle_z = angle_z
        self.do_scale = do_scale
        self.scale = scale
        self.border_mode_data = border_mode_data
        self.border_cval_data = border_cval_data
        self.order_data = order_data
        self.border_mode_seg = border_mode_seg
        self.border_cval_seg = border_cval_seg
        self.order_seg = order_seg
        self.random_crop = random_crop
        self.p_rot_per_axis = p_rot_per_axis
        self.p_independent_scale_per_axis = p_independent_scale_per_axis

    def __call__(self, **data_dict):
        data = data_dict[self.data_key]
        seg = data_dict.get(self.label_key)

        if self.patch_size is None:
            if data.ndim == 4:
                patch_size = data.shape[2:4]
            elif data.ndim == 5:
                patch_size = data.shape[2:5]
            else:
                raise ValueError("only support 2D/3D batch data.")
        else:
            patch_size = self.patch_size

        ret_val = augment_spatial(data, seg, patch_size=patch_size,
                                  patch_center_dist_from_border=self.patch_center_dist_from_border,
                                  do_elastic_deform=self.do_elastic_deform, alpha=self.alpha, sigma=self.sigma,
                                  do_rotation=self.do_rotation, angle_x=self.angle_x, angle_y=self.angle_y,
                                  angle_z=self.angle_z, do_scale=self.do_scale, scale=self.scale,
                                  border_mode_data=self.border_mode_data,
                                  border_cval_data=self.border_cval_data, order_data=self.order_data,
                                  border_mode_seg=self.border_mode_seg, border_cval_seg=self.border_cval_seg,
                                  order_seg=self.order_seg, random_crop=self.random_crop,
                                  p_el_per_sample=self.p_el_per_sample, p_scale_per_sample=self.p_scale_per_sample,
                                  p_rot_per_sample=self.p_rot_per_sample,
                                  independent_scale_for_each_axis=self.independent_scale_for_each_axis,
                                  p_rot_per_axis=self.p_rot_per_axis, 
                                  p_independent_scale_per_axis=self.p_independent_scale_per_axis)
        data_dict[self.data_key] = ret_val[0]
        if seg is not None:
            data_dict[self.label_key] = ret_val[1]

        return data_dict


class SpatialTransform_2(AbstractTransform):
    """The ultimate spatial transform generator. Rotation, deformation, scaling, cropping: It has all you ever dreamed
    of. Computational time scales only with patch_size, not with input patch size or type of augmentations used.
    Internally, this transform will use a coordinate grid of shape patch_size to which the transformations are
    applied (very fast). Interpolation on the image data will only be done at the very end

    Args:
        patch_size (tuple/list/ndarray of int): Output patch size

        patch_center_dist_from_border (tuple/list/ndarray of int, or int): How far should the center pixel of the
        extracted patch be from the image border? Recommended to use patch_size//2.
        This only applies when random_crop=True

        do_elastic_deform (bool): Whether or not to apply elastic deformation

        alpha (tuple of float): magnitude of the elastic deformation; randomly sampled from interval

        sigma (tuple of float): scale of the elastic deformation (small = local, large = global); randomly sampled
        from interval

        do_rotation (bool): Whether or not to apply rotation

        angle_x, angle_y, angle_z (tuple of float): angle in rad; randomly sampled from interval. Always double check
        whether axes are correct!

        do_scale (bool): Whether or not to apply scaling

        scale (tuple of float): scale range ; scale is randomly sampled from interval

        border_mode_data: How to treat border pixels in data? see scipy.ndimage.map_coordinates

        border_cval_data: If border_mode_data=constant, what value to use?

        order_data: Order of interpolation for data. see scipy.ndimage.map_coordinates

        border_mode_seg: How to treat border pixels in seg? see scipy.ndimage.map_coordinates

        border_cval_seg: If border_mode_seg=constant, what value to use?

        order_seg: Order of interpolation for seg. see scipy.ndimage.map_coordinates. Strongly recommended to use 0!
        If !=0 then you will have to round to int and also beware of interpolation artifacts if you have more then
        labels 0 and 1. (for example if you have [0, 0, 0, 2, 2, 1, 0] the neighboring [0, 0, 2] bay result in [0, 1, 2])

        random_crop: True: do a random crop of size patch_size and minimal distance to border of
        patch_center_dist_from_border. False: do a center crop of size patch_size
    """

    def __init__(self, patch_size, patch_center_dist_from_border=30,
                 do_elastic_deform=True, deformation_scale=(0, 0.25),
                 do_rotation=True, angle_x=(0, 2 * np.pi), angle_y=(0, 2 * np.pi), angle_z=(0, 2 * np.pi),
                 do_scale=True, scale=(0.75, 1.25), border_mode_data='nearest', border_cval_data=0, order_data=3,
                 border_mode_seg='constant', border_cval_seg=0, order_seg=0, random_crop=True, data_key="data",
                 label_key="seg", p_el_per_sample=1, p_scale_per_sample=1, p_rot_per_sample=1,
                 independent_scale_for_each_axis=False, p_rot_per_axis:float=1, p_independent_scale_per_axis: float=1):
        self.p_rot_per_sample = p_rot_per_sample
        self.p_scale_per_sample = p_scale_per_sample
        self.p_el_per_sample = p_el_per_sample
        self.data_key = data_key
        self.label_key = label_key
        self.patch_size = patch_size
        self.patch_center_dist_from_border = patch_center_dist_from_border
        self.do_elastic_deform = do_elastic_deform
        self.deformation_scale = deformation_scale
        self.do_rotation = do_rotation
        self.angle_x = angle_x
        self.angle_y = angle_y
        self.angle_z = angle_z
        self.do_scale = do_scale
        self.scale = scale
        self.border_mode_data = border_mode_data
        self.border_cval_data = border_cval_data
        self.order_data = order_data
        self.border_mode_seg = border_mode_seg
        self.border_cval_seg = border_cval_seg
        self.order_seg = order_seg
        self.random_crop = random_crop
        self.p_independent_scale_per_axis = p_independent_scale_per_axis
        self.independent_scale_for_each_axis = independent_scale_for_each_axis
        self.p_rot_per_axis = p_rot_per_axis

    def __call__(self, **data_dict):
        data = data_dict.get(self.data_key)
        seg = data_dict.get(self.label_key)

        if self.patch_size is None:
            if data.ndim == 4:
                patch_size = (data.shape[2], data.shape[3])
            elif data.ndim == 5:
                patch_size = (data.shape[2], data.shape[3], data.shape[4])
            else:
                raise ValueError("only support 2D/3D batch data.")
        else:
            patch_size = self.patch_size

        ret_val = augment_spatial_2(data, seg, patch_size=patch_size,
                                    patch_center_dist_from_border=self.patch_center_dist_from_border,
                                    do_elastic_deform=self.do_elastic_deform, deformation_scale=self.deformation_scale,
                                    do_rotation=self.do_rotation, angle_x=self.angle_x, angle_y=self.angle_y,
                                    angle_z=self.angle_z, do_scale=self.do_scale, scale=self.scale,
                                    border_mode_data=self.border_mode_data,
                                    border_cval_data=self.border_cval_data, order_data=self.order_data,
                                    border_mode_seg=self.border_mode_seg, border_cval_seg=self.border_cval_seg,
                                    order_seg=self.order_seg, random_crop=self.random_crop,
                                    p_el_per_sample=self.p_el_per_sample, p_scale_per_sample=self.p_scale_per_sample,
                                    p_rot_per_sample=self.p_rot_per_sample,
                                  independent_scale_for_each_axis=self.independent_scale_for_each_axis,
                                  p_rot_per_axis=self.p_rot_per_axis,
                                  p_independent_scale_per_axis=self.p_independent_scale_per_axis)

        data_dict[self.data_key] = ret_val[0]
        if seg is not None:
            data_dict[self.label_key] = ret_val[1]

        return data_dict


class TransposeAxesTransform(AbstractTransform):
    def __init__(self, transpose_any_of_these=(0, 1, 2), data_key="data", label_key="seg", p_per_sample=1):
        '''
        This transform will randomly shuffle the axes of transpose_any_of_these.
        Requires your patch size to have the same dimension in all axes specified in transpose_any_of_these. So if
        transpose_any_of_these=(0, 1, 2) the shape must be (128x128x128) and cannotbe, for example (128x128x96)
        (transpose_any_of_these=(0, 1) would be the correct one here)!
        :param transpose_any_of_these: spatial dimensions to transpose, 0=x, 1=y, 2=z. Must be a tuple/list of len>=2
        :param data_key:
        :param label_key:
        '''
        self.p_per_sample = p_per_sample
        self.data_key = data_key
        self.label_key = label_key
        self.transpose_any_of_these = transpose_any_of_these
        if max(transpose_any_of_these) > 2:
            raise ValueError("TransposeAxesTransform now takes the axes as the spatial dimensions. What previously was "
                             "axes=(2, 3, 4) to mirror along all spatial dimensions of a 5d tensor (b, c, x, y, z) "
                             "is now axes=(0, 1, 2). Please adapt your scripts accordingly.")
        assert isinstance(transpose_any_of_these, (list, tuple)), "transpose_any_of_these must be either list or tuple"
        assert len(
            transpose_any_of_these) >= 2, "len(transpose_any_of_these) must be >=2 -> we need at least 2 axes we " \
                                          "can transpose"

    def __call__(self, **data_dict):
        data = data_dict.get(self.data_key)
        seg = data_dict.get(self.label_key)

        for b in range(len(data)):
            if np.random.uniform() < self.p_per_sample:
                if seg is not None:
                    s = seg[b]
                else:
                    s = None
                ret_val = augment_transpose_axes(data[b], s, self.transpose_any_of_these)
                data[b] = ret_val[0]
                if seg is not None:
                    seg[b] = ret_val[1]

        data_dict[self.data_key] = data
        if seg is not None:
            data_dict[self.label_key] = seg
        return data_dict

class AnatomyInformedTransform(AbstractTransform):
    """
    The data augmentation is presented at MICCAI 2023 in the proceedings of 'Anatomy-informed Data Augmentation for enhanced Prostate Cancer Detection'.
    It simulates the distension or evacuation of the bladder or/and rectal space to mimic typical physiological soft tissue deformations of the prostate
    and generates unique lesion shapes without altering their label.
    You can find more information here: https://github.com/MIC-DKFZ/anatomy_informed_DA
    If you use this augmentation please cite it.

    Args:
        `dil_ranges`: dilation range per organs
        `modalities`: on which input channels should the transformation be applied
        `directions_of_trans`: to which directions should the organs be dilated per organs
        `p_per_sample`: probability of the transformation per organs
        `spacing_ratio`: ratio of the transversal plane spacing and the slice thickness, in our case it was 0.3125/3
        `blur`: Gaussian kernel parameter, we used the value 32 for 0.3125mm transversal plane spacing
        `anisotropy_safety`: it provides a certain protection against transformation artifacts in 2 slices from the image border
        `max_annotation_value`: the value that should be still relevant for the main task
        `replace_value`: segmentation values larger than the `max_annotation_value` will be replaced with
    """
    def __init__(self, dil_ranges, modalities, directions_of_trans, p_per_sample,
                 spacing_ratio=0.3125/3.0, blur=32, anisotropy_safety= True,
                 max_annotation_value=1, replace_value=0):
        self.dil_ranges = dil_ranges
        self.modalities = modalities

        self.directions_of_trans = directions_of_trans
        self.p_per_sample = p_per_sample
        self.spacing_ratio = spacing_ratio
        self.blur = blur
        self.anisotropy_safety = anisotropy_safety

        self.max_annotation_value = max_annotation_value
        self.replace_value = replace_value

        self.dim = 3

    def __call__(self, **data_dict):

        data_shape = data_dict['data'].shape
        if len(data_shape) == 5:
            self.dim = 3

        active_organs = []
        for prob in self.p_per_sample:
            if np.random.uniform() < prob:
                active_organs.append(1)
            else:
                active_organs.append(0)

        for b in range(data_shape[0]):
            data_dict['data'][b, :, :, :, :], data_dict['seg'][b, 0, :, :, :] = augment_anatomy_informed(data=data_dict['data'][b, :, :, :, :],
                                                                                                         seg=data_dict['seg'][b, 0, :, :, :],
                                                                                                         active_organs=active_organs,
                                                                                                         dilation_ranges=self.dil_ranges,
                                                                                                         directions_of_trans=self.directions_of_trans,
                                                                                                         modalities=self.modalities,
                                                                                                         spacing_ratio=self.spacing_ratio,
                                                                                                         blur=self.blur,
                                                                                                         anisotropy_safety=self.anisotropy_safety,
                                                                                                         max_annotation_value=self.max_annotation_value,
                                                                                                         replace_value=self.replace_value)
        return data_dict


class MisalignTransform(AbstractTransform):
    """
    The misalignment data augmentation is introduced in Nature Scientific reports 2023.
    It simulates additional misalignments/registration errors between multi-channel (multi-modal, longitudinal)
    data to make neural networks robust for misalignments.
    Currently the following transformations are supported, but they can be extended easily:
    - squeezing/scaling (good approximation for misalignments between the T2w and DWI MRI sequences)
    - rotation
    - channel shift/translation
    You can find more information here: https://github.com/MIC-DKFZ/misalignmnet_DA
    If you use this augmentation please cite it: https://www.nature.com/articles/s41598-023-46747-z
    Always double check whether the directions/axes are correct!

    Additional Misalignment-related Args to the Spatial Transforms:
        `im_channels_2_misalign`: on which image channels should the transformation be applied
        `label_channels_2_misalign`: on which segmentation channels should the transformation be applied
        `do_squeeze`: whether misalignment resulted from squeezing is necessary
        `sq_x, sq_y`, `sq_z`: squeezing/scaling ranges per directions, randomly sampled from interval.
        `p_sq_per_sample`: probability of the transformation per sample
        `p_sq_per_dir`: probability of the transformation per direction
        `do_rotation`: whether misalignment resulted from rotation is necessary
        `angle_x`, `angle_y`, `angle_z`: rotation angels per axes, randomly sampled from interval.
        `p_rot_per_sample`: probability of the transformation per sample
        `p_rot_per_axis`: probability of the transformation per axes
        `do_transl`: whether misalignment resulted from rotation is necessary
        `tr_x`, `tr_y`, `tr_z`: shift/translation per directions, randomly sampled from interval.
        `p_transl_per_sample`: probability of the transformation per sample
        `p_transl_per_dir`: probability of the transformation per direction
    """

    def __init__(self, data_key="data", label_key="seg",
                 im_channels_2_misalign=[0, ], label_channels_2_misalign=[0, ],
                 do_squeeze=True, sq_x=[1.0, 1.0], sq_y=[0.9, 1.1], sq_z=[1.0, 1.0],
                 p_sq_per_sample=0.1, p_sq_per_dir=1.0,
                 do_rotation=True,
                 angle_x=(-0 / 360. * 2 * np.pi, 0 / 360. * 2 * np.pi),
                 angle_y=(-0 / 360. * 2 * np.pi, 0 / 360. * 2 * np.pi),
                 angle_z=(-15 / 360. * 2 * np.pi, 15 / 360. * 2 * np.pi),
                 p_rot_per_sample=0.1, p_rot_per_axis=1.0,
                 do_transl=True, tr_x=[-32, 32], tr_y=[-32, 32], tr_z=[-2, 2],
                 p_transl_per_sample=0.1, p_transl_per_dir=1.0,
                 border_mode_data='constant', border_cval_data=0,
                 border_mode_seg='constant', border_cval_seg=0,
                 order_data=3, order_seg=0):

        self.data_key = data_key
        self.label_key = label_key

        self.im_channels_2_misalign = im_channels_2_misalign
        self.label_channels_2_misalign = label_channels_2_misalign

        self.do_squeeze = do_squeeze
        self.sq_x = sq_x
        self.sq_y = sq_y
        self.sq_z = sq_z
        self.p_sq_per_sample = p_sq_per_sample
        self.p_sq_per_dir = p_sq_per_dir

        self.do_rotation = do_rotation
        self.angle_x = angle_x
        self.angle_y = angle_y
        self.angle_z = angle_z
        self.p_rot_per_sample = p_rot_per_sample
        self.p_rot_per_axis = p_rot_per_axis

        self.do_transl = do_transl
        self.tr_x = tr_x
        self.tr_y = tr_y
        self.tr_z = tr_z
        self.p_transl_per_sample = p_transl_per_sample
        self.p_transl_per_dir = p_transl_per_dir

        self.order_data = order_data
        self.order_seg = order_seg
        self.border_mode_data = border_mode_data
        self.border_cval_data = border_cval_data
        self.border_mode_seg = border_mode_seg
        self.border_cval_seg = border_cval_seg

    def __call__(self, **data_dict):
        data = data_dict.get(self.data_key)
        seg = data_dict.get(self.label_key)

        if data.shape[1] < 2:
            raise ValueError("only support multi-modal images")
        else:
            if len(data.shape) == 4:
                data_size = (data.shape[2], data.shape[3])
            elif len(data.shape) == 5:
                data_size = (data.shape[2], data.shape[3], data.shape[4])
            else:
                raise ValueError("only support 2D/3D batch data.")

        ret_val = augment_misalign(data, seg, data_size=data_size,
                                   im_channels_2_misalign=self.im_channels_2_misalign,
                                   label_channels_2_misalign=self.label_channels_2_misalign,
                                   do_squeeze=self.do_squeeze,
                                   sq_x=self.sq_x,
                                   sq_y=self.sq_y,
                                   sq_z=self.sq_z,
                                   p_sq_per_sample=self.p_sq_per_sample,
                                   p_sq_per_dir=self.p_sq_per_dir,
                                   do_rotation=self.do_rotation,
                                   angle_x=self.angle_x,
                                   angle_y=self.angle_y,
                                   angle_z=self.angle_z,
                                   p_rot_per_sample=self.p_rot_per_sample,
                                   p_rot_per_axis=self.p_rot_per_axis,
                                   do_transl=self.do_transl,
                                   tr_x=self.tr_x,
                                   tr_y=self.tr_y,
                                   tr_z=self.tr_z,
                                   p_transl_per_sample=self.p_transl_per_sample,
                                   p_transl_per_dir=self.p_transl_per_dir,
                                   order_data=self.order_data,
                                   border_mode_data=self.border_mode_data,
                                   border_cval_data=self.border_cval_data,
                                   order_seg=self.order_seg,
                                   border_mode_seg=self.border_mode_seg,
                                   border_cval_seg=self.border_cval_seg)

        data_dict[self.data_key] = ret_val[0]
        if seg is not None:
            data_dict[self.label_key] = ret_val[1]

        return data_dict<|MERGE_RESOLUTION|>--- conflicted
+++ resolved
@@ -13,17 +13,12 @@
 # See the License for the specific language governing permissions and
 # limitations under the License.
 
+import numpy as np
+
+from batchgenerators.augmentations.spatial_transformations import augment_spatial, augment_spatial_2, \
+    augment_channel_translation, augment_mirroring_batched, augment_transpose_axes, augment_zoom, augment_resize, \
+    augment_rot90, augment_anatomy_informed, augment_misalign
 from batchgenerators.transforms.abstract_transforms import AbstractTransform
-from batchgenerators.augmentations.spatial_transformations import augment_spatial, augment_spatial_2, \
-    augment_channel_translation, \
-<<<<<<< HEAD
-    augment_transpose_axes, augment_zoom, augment_resize, augment_rot90, augment_mirroring_batched
-=======
-    augment_mirroring, augment_transpose_axes, augment_zoom, augment_resize, augment_rot90, \
-    augment_anatomy_informed, augment_misalign
->>>>>>> 7738768b
-import numpy as np
-from batchgenerators.augmentations.utils import get_organ_gradient_field
 
 
 class Rot90Transform(AbstractTransform):
@@ -302,7 +297,8 @@
                  do_scale=True, scale=(0.75, 1.25), border_mode_data='nearest', border_cval_data=0, order_data=3,
                  border_mode_seg='constant', border_cval_seg=0, order_seg=0, random_crop=True, data_key="data",
                  label_key="seg", p_el_per_sample=1, p_scale_per_sample=1, p_rot_per_sample=1,
-                 independent_scale_for_each_axis=False, p_rot_per_axis:float=1, p_independent_scale_per_axis: int=1):
+                 independent_scale_for_each_axis=False, p_rot_per_axis: float = 1,
+                 p_independent_scale_per_axis: int = 1):
         self.independent_scale_for_each_axis = independent_scale_for_each_axis
         self.p_rot_per_sample = p_rot_per_sample
         self.p_scale_per_sample = p_scale_per_sample
@@ -356,7 +352,7 @@
                                   p_el_per_sample=self.p_el_per_sample, p_scale_per_sample=self.p_scale_per_sample,
                                   p_rot_per_sample=self.p_rot_per_sample,
                                   independent_scale_for_each_axis=self.independent_scale_for_each_axis,
-                                  p_rot_per_axis=self.p_rot_per_axis, 
+                                  p_rot_per_axis=self.p_rot_per_axis,
                                   p_independent_scale_per_axis=self.p_independent_scale_per_axis)
         data_dict[self.data_key] = ret_val[0]
         if seg is not None:
@@ -418,7 +414,8 @@
                  do_scale=True, scale=(0.75, 1.25), border_mode_data='nearest', border_cval_data=0, order_data=3,
                  border_mode_seg='constant', border_cval_seg=0, order_seg=0, random_crop=True, data_key="data",
                  label_key="seg", p_el_per_sample=1, p_scale_per_sample=1, p_rot_per_sample=1,
-                 independent_scale_for_each_axis=False, p_rot_per_axis:float=1, p_independent_scale_per_axis: float=1):
+                 independent_scale_for_each_axis=False, p_rot_per_axis: float = 1,
+                 p_independent_scale_per_axis: float = 1):
         self.p_rot_per_sample = p_rot_per_sample
         self.p_scale_per_sample = p_scale_per_sample
         self.p_el_per_sample = p_el_per_sample
@@ -470,9 +467,9 @@
                                     order_seg=self.order_seg, random_crop=self.random_crop,
                                     p_el_per_sample=self.p_el_per_sample, p_scale_per_sample=self.p_scale_per_sample,
                                     p_rot_per_sample=self.p_rot_per_sample,
-                                  independent_scale_for_each_axis=self.independent_scale_for_each_axis,
-                                  p_rot_per_axis=self.p_rot_per_axis,
-                                  p_independent_scale_per_axis=self.p_independent_scale_per_axis)
+                                    independent_scale_for_each_axis=self.independent_scale_for_each_axis,
+                                    p_rot_per_axis=self.p_rot_per_axis,
+                                    p_independent_scale_per_axis=self.p_independent_scale_per_axis)
 
         data_dict[self.data_key] = ret_val[0]
         if seg is not None:
@@ -525,6 +522,7 @@
             data_dict[self.label_key] = seg
         return data_dict
 
+
 class AnatomyInformedTransform(AbstractTransform):
     """
     The data augmentation is presented at MICCAI 2023 in the proceedings of 'Anatomy-informed Data Augmentation for enhanced Prostate Cancer Detection'.
@@ -544,8 +542,9 @@
         `max_annotation_value`: the value that should be still relevant for the main task
         `replace_value`: segmentation values larger than the `max_annotation_value` will be replaced with
     """
+
     def __init__(self, dil_ranges, modalities, directions_of_trans, p_per_sample,
-                 spacing_ratio=0.3125/3.0, blur=32, anisotropy_safety= True,
+                 spacing_ratio=0.3125 / 3.0, blur=32, anisotropy_safety=True,
                  max_annotation_value=1, replace_value=0):
         self.dil_ranges = dil_ranges
         self.modalities = modalities
@@ -575,17 +574,18 @@
                 active_organs.append(0)
 
         for b in range(data_shape[0]):
-            data_dict['data'][b, :, :, :, :], data_dict['seg'][b, 0, :, :, :] = augment_anatomy_informed(data=data_dict['data'][b, :, :, :, :],
-                                                                                                         seg=data_dict['seg'][b, 0, :, :, :],
-                                                                                                         active_organs=active_organs,
-                                                                                                         dilation_ranges=self.dil_ranges,
-                                                                                                         directions_of_trans=self.directions_of_trans,
-                                                                                                         modalities=self.modalities,
-                                                                                                         spacing_ratio=self.spacing_ratio,
-                                                                                                         blur=self.blur,
-                                                                                                         anisotropy_safety=self.anisotropy_safety,
-                                                                                                         max_annotation_value=self.max_annotation_value,
-                                                                                                         replace_value=self.replace_value)
+            data_dict['data'][b, :, :, :, :], data_dict['seg'][b, 0, :, :, :] = augment_anatomy_informed(
+                data=data_dict['data'][b, :, :, :, :],
+                seg=data_dict['seg'][b, 0, :, :, :],
+                active_organs=active_organs,
+                dilation_ranges=self.dil_ranges,
+                directions_of_trans=self.directions_of_trans,
+                modalities=self.modalities,
+                spacing_ratio=self.spacing_ratio,
+                blur=self.blur,
+                anisotropy_safety=self.anisotropy_safety,
+                max_annotation_value=self.max_annotation_value,
+                replace_value=self.replace_value)
         return data_dict
 
 
