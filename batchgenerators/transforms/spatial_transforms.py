--- conflicted
+++ resolved
@@ -15,11 +15,7 @@
 
 from batchgenerators.transforms.abstract_transforms import AbstractTransform
 from batchgenerators.augmentations.spatial_transformations import augment_spatial, augment_channel_translation, \
-<<<<<<< HEAD
-    augment_mirroring, augment_transpose_axes
-=======
-    augment_mirroring, augment_zoom
->>>>>>> 3668e41c
+    augment_mirroring, augment_transpose_axes, augment_zoom
 import numpy as np
 
 
