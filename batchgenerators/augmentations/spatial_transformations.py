--- conflicted
+++ resolved
@@ -23,12 +23,7 @@
 from batchgenerators.augmentations.crop_and_pad_augmentations import center_crop as center_crop_aug
 
 
-<<<<<<< HEAD
 def augment_resize(sample_data, sample_seg, target_size, order=3, order_seg=1, cval_seg=0):
-=======
-def augment_resize(data, target_size, order=3, order_seg=1, cval_seg=0, seg=None, concatenate_list=False,
-                   border_mode="constant"):
->>>>>>> ef3d770f
     """
     Reshapes data (and seg) to target_size
     :param data: np.ndarray or list/tuple of np.ndarrays, must be (b, c, x, y(, z))) (if list/tuple then each entry
@@ -48,48 +43,9 @@
     if not isinstance(target_size, (list, tuple)):
         target_size_here = [target_size] * dimensionality
     else:
-<<<<<<< HEAD
         assert len(target_size) == dimensionality, "If you give a tuple/list as target size, make sure it has " \
                                                    "the same dimensionality as data!"
         target_size_here = list(target_size)
-=======
-        raise TypeError("Data has to be either a numpy array or a list")
-
-    if not is_list:
-        data = [data]
-        if seg is not None:
-            seg = [seg]
-        concatenate_list = True
-
-    result_data = []
-    for i in range(len(data)):
-        dimensionality = len(data[i].shape) - 2
-        if not isinstance(target_size, (list, tuple)):
-            target_size_here = [target_size] * dimensionality
-        else:
-            assert len(target_size) == dimensionality, "If you give a tuple/list as target size, make sure it has " \
-                                                       "the same dimensionality as data!"
-            target_size_here = list(target_size)
-
-        # resize only supports 3d images. And it makes sense to treat each color channel of each sample separately
-        result_this_data = []
-        for b in range(data[i].shape[0]):
-            result_this_sample = []
-            for c in range(data[i].shape[1]):
-                result_this_sample.append(
-                    resize(image=data[i][b, c].astype(float),
-                           output_shape=target_size_here,
-                           order=order,
-                           mode=border_mode
-                           ).astype(data[i].dtype)[None])
-            result_this_sample = np.vstack(result_this_sample)
-            result_this_data.append(result_this_sample[None])
-        result_this_data = np.vstack(result_this_data)
-        result_data.append(result_this_data)
-
-    if concatenate_list:
-        result_data = np.vstack(result_data)
->>>>>>> ef3d770f
 
     sample_data = resize_multichannel_image(sample_data, target_size_here, order)
 
