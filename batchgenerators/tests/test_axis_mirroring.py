# Copyright 2017 Division of Medical Image Computing, German Cancer Research Center (DKFZ)
#
# Licensed under the Apache License, Version 2.0 (the "License");
# you may not use this file except in compliance with the License.
# You may obtain a copy of the License at
#
#     http://www.apache.org/licenses/LICENSE-2.0
#
# Unless required by applicable law or agreed to in writing, software
# distributed under the License is distributed on an "AS IS" BASIS,
# WITHOUT WARRANTIES OR CONDITIONS OF ANY KIND, either express or implied.
# See the License for the specific language governing permissions and
# limitations under the License.
import unittest

import unittest2
import numpy as np
from skimage import data

from batchgenerators.dataloading import SingleThreadedAugmenter
from batchgenerators.tests.DataGenerators import BasicDataLoader
from batchgenerators.transforms.spatial_transforms import MirrorTransform


class TestMirrorAxis(unittest2.TestCase):
    def setUp(self):
        self.seed = 1234

        self.batch_size = 10
        self.num_batches = 1000

        np.random.seed(self.seed)

        ### 2D initialiazations

        cam = data.camera()
        self.cam = cam[np.newaxis, np.newaxis, :, :]

        self.cam_left = self.cam[:, :, :, ::-1]
        self.cam_updown = self.cam[:, :, ::-1, :]
        self.cam_updown_left = self.cam[:, :, ::-1, ::-1]

        self.x_2D = self.cam
        self.y_2D = self.cam

        ### 3D initialiazations

        self.cam_3D = np.random.rand(20, 20, 20)[np.newaxis, np.newaxis, :, :, :]

        self.cam_3D_left = self.cam_3D[:, :, :, ::-1, :]
        self.cam_3D_updown = self.cam_3D[:, :, ::-1, :, :]
        self.cam_3D_updown_left = self.cam_3D[:, :, ::-1, ::-1, :]

        self.cam_3D_left_z = self.cam_3D_left[:, :, :, :, ::-1]
        self.cam_3D_updown_z = self.cam_3D_updown[:, :, :, :, ::-1]
        self.cam_3D_updown_left_z = self.cam_3D_updown_left[:, :, :, :, ::-1]
        self.cam_3D_z = self.cam_3D[:, :, :, :, ::-1]

        self.x_3D = self.cam_3D
        self.y_3D = self.cam_3D


    def test_random_distributions_2D(self):
        ### test whether all 4 possible mirrorings occur in approximately equal frquencies in 2D

        batch_gen = BasicDataLoader((self.x_2D, self.y_2D), self.batch_size, number_of_threads_in_multithreaded=None)
        batch_gen = SingleThreadedAugmenter(batch_gen, MirrorTransform((0, 1)))

        counts = np.zeros(shape=(4,))

        for b in range(self.num_batches):
            batch = next(batch_gen)

            for ix in range(self.batch_size):
                if (batch['data'][ix, :, :, :] == self.cam_left).all():
                    counts[0] = counts[0] + 1

                elif (batch['data'][ix, :, :, :] == self.cam_updown).all():
                    counts[1] = counts[1] + 1

                elif (batch['data'][ix, :, :, :] == self.cam_updown_left).all():
                    counts[2] = counts[2] + 1

                elif (batch['data'][ix, :, :, :] == self.cam).all():
                    counts[3] = counts[3] + 1

        self.assertTrue([1 if (2200 < c < 2800) else 0 for c in counts] == [1]*4, "2D Images were not mirrored along "
                                                                                  "all axes with equal probability. "
                                                                                  "This may also indicate that "
                                                                                  "mirroring is not working")


    def test_segmentations_2D(self):
        ### test whether segmentations are mirrored coherently with images

        batch_gen = BasicDataLoader((self.x_2D, self.y_2D), self.batch_size, number_of_threads_in_multithreaded=None)
        batch_gen = SingleThreadedAugmenter(batch_gen, MirrorTransform((0, 1)))

        equivalent = True

        for b in range(self.num_batches):
            batch = next(batch_gen)
            for ix in range(self.batch_size):
                if (batch['data'][ix] != batch['seg'][ix]).all():
                    equivalent = False

        self.assertTrue(equivalent, "2D images and seg were not mirrored in the same way (they should though because "
                                    "seg needs to match the corresponding data")


    def test_random_distributions_3D(self):
        ### test whether all 8 possible mirrorings occur in approximately equal frquencies in 3D case

        batch_gen = BasicDataLoader((self.x_3D, self.y_3D), self.batch_size, number_of_threads_in_multithreaded=None)
        batch_gen = SingleThreadedAugmenter(batch_gen, MirrorTransform((0, 1, 2)))

        counts = np.zeros(shape=(8,))

        for b in range(self.num_batches):
            batch = next(batch_gen)
            for ix in range(self.batch_size):
                if (batch['data'][ix, :, :, :, :] == self.cam_3D_left).all():
                    counts[0] = counts[0] + 1

                elif (batch['data'][ix, :, :, :, :] == self.cam_3D_updown).all():
                    counts[1] = counts[1] + 1

                elif (batch['data'][ix, :, :, :, :] == self.cam_3D_updown_left).all():
                    counts[2] = counts[2] + 1

                elif (batch['data'][ix, :, :, :, :] == self.cam_3D).all():
                    counts[3] = counts[3] + 1

                elif (batch['data'][ix, :, :, :, :] == self.cam_3D_left_z).all():
                    counts[4] = counts[1] + 1

                elif (batch['data'][ix, :, :, :, :] == self.cam_3D_updown_z).all():
                    counts[5] = counts[1] + 1

                elif (batch['data'][ix, :, :, :, :] == self.cam_3D_updown_left_z).all():
                    counts[6] = counts[2] + 1

                elif (batch['data'][ix, :, :, :, :] == self.cam_3D_z).all():
                    counts[7] = counts[3] + 1

        self.assertTrue([1 if (1000 < c < 1400) else 0 for c in counts] == [1]*8, "3D Images were not mirrored along "
                                                                                  "all axes with equal probability. "
                                                                                  "This may also indicate that "
                                                                                  "mirroring is not working")


    def test_segmentations_3D(self):
        ### test whether segmentations are rotated coherently with images

        batch_gen = BasicDataLoader((self.x_3D, self.y_3D), self.batch_size, number_of_threads_in_multithreaded=None)
        batch_gen = SingleThreadedAugmenter(batch_gen, MirrorTransform((0, 1, 2)))

        equivalent = True

        for b in range(self.num_batches):
            batch = next(batch_gen)
            for ix in range(self.batch_size):
                if (batch['data'][ix] != batch['seg'][ix]).all():
                    equivalent = False

        self.assertTrue(equivalent, "3D images and seg were not mirrored in the same way (they should though because "
                                    "seg needs to match the corresponding data")


if __name__ == '__main__':
<<<<<<< HEAD
    unittest2.main()
=======
    unittest.main()
>>>>>>> ebe809a7
<|MERGE_RESOLUTION|>--- conflicted
+++ resolved
@@ -168,8 +168,4 @@
 
 
 if __name__ == '__main__':
-<<<<<<< HEAD
-    unittest2.main()
-=======
     unittest.main()
->>>>>>> ebe809a7
