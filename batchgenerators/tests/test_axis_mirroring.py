# Copyright 2017 Division of Medical Image Computing, German Cancer Research Center (DKFZ)
#
# Licensed under the Apache License, Version 2.0 (the "License");
# you may not use this file except in compliance with the License.
# You may obtain a copy of the License at
#
#     http://www.apache.org/licenses/LICENSE-2.0
#
# Unless required by applicable law or agreed to in writing, software
# distributed under the License is distributed on an "AS IS" BASIS,
# WITHOUT WARRANTIES OR CONDITIONS OF ANY KIND, either express or implied.
# See the License for the specific language governing permissions and
# limitations under the License.


import unittest
import numpy as np
from skimage import data
<<<<<<< HEAD
=======
from ._MockBatchGenerator import MockRepeatBatchGenerator
from DeepLearningBatchGeneratorUtils.DataAugmentationGenerators import mirror_axis_generator
>>>>>>> 71a25b8a

from batchgenerators.dataloading import SingleThreadedAugmenter
from batchgenerators.tests.DataGenerators import BasicDataLoader
from batchgenerators.transforms.spatial_transforms import MirrorTransform


class TestMirrorAxis(unittest.TestCase):
    def setUp(self):
        self.seed = 1234

        self.batch_size = 10
        self.num_batches = 1000

        np.random.seed(self.seed)

        ### 2D initialiazations

        cam = data.camera()
        self.cam = cam[np.newaxis, np.newaxis, :, :]

        self.cam_left = self.cam[:, :, :, ::-1]
        self.cam_updown = self.cam[:, :, ::-1, :]
        self.cam_updown_left = self.cam[:, :, ::-1, ::-1]

        self.x_2D = self.cam
        self.y_2D = self.cam

        ### 3D initialiazations

        self.cam_3D = np.random.rand(20, 20, 20)[np.newaxis, np.newaxis, :, :, :]

        self.cam_3D_left = self.cam_3D[:, :, :, ::-1, :]
        self.cam_3D_updown = self.cam_3D[:, :, ::-1, :, :]
        self.cam_3D_updown_left = self.cam_3D[:, :, ::-1, ::-1, :]

        self.cam_3D_left_z = self.cam_3D_left[:, :, :, :, ::-1]
        self.cam_3D_updown_z = self.cam_3D_updown[:, :, :, :, ::-1]
        self.cam_3D_updown_left_z = self.cam_3D_updown_left[:, :, :, :, ::-1]
        self.cam_3D_z = self.cam_3D[:, :, :, :, ::-1]

        self.x_3D = self.cam_3D
        self.y_3D = self.cam_3D


    def test_random_distributions_2D(self):
        ### test whether all 4 possible mirrorings occur in approximately equal frquencies in 2D

        batch_gen = BasicDataLoader((self.x_2D, self.y_2D), self.batch_size, number_of_threads_in_multithreaded=None)
        batch_gen = SingleThreadedAugmenter(batch_gen, MirrorTransform((0, 1)))

        counts = np.zeros(shape=(4,))

        for b in range(self.num_batches):
            batch = next(batch_gen)

            for ix in range(self.batch_size):
                if (batch['data'][ix, :, :, :] == self.cam_left).all():
                    counts[0] = counts[0] + 1

                elif (batch['data'][ix, :, :, :] == self.cam_updown).all():
                    counts[1] = counts[1] + 1

                elif (batch['data'][ix, :, :, :] == self.cam_updown_left).all():
                    counts[2] = counts[2] + 1

                elif (batch['data'][ix, :, :, :] == self.cam).all():
                    counts[3] = counts[3] + 1

        self.assertTrue([1 if (2200 < c < 2800) else 0 for c in counts] == [1]*4, "2D Images were not mirrored along "
                                                                                  "all axes with equal probability. "
                                                                                  "This may also indicate that "
                                                                                  "mirroring is not working")


    def test_segmentations_2D(self):
        ### test whether segmentations are mirrored coherently with images

        batch_gen = BasicDataLoader((self.x_2D, self.y_2D), self.batch_size, number_of_threads_in_multithreaded=None)
        batch_gen = SingleThreadedAugmenter(batch_gen, MirrorTransform((0, 1)))

        equivalent = True

        for b in range(self.num_batches):
            batch = next(batch_gen)
            for ix in range(self.batch_size):
                if (batch['data'][ix] != batch['seg'][ix]).all():
                    equivalent = False

        self.assertTrue(equivalent, "2D images and seg were not mirrored in the same way (they should though because "
                                    "seg needs to match the corresponding data")


    def test_random_distributions_3D(self):
        ### test whether all 8 possible mirrorings occur in approximately equal frquencies in 3D case

        batch_gen = BasicDataLoader((self.x_3D, self.y_3D), self.batch_size, number_of_threads_in_multithreaded=None)
        batch_gen = SingleThreadedAugmenter(batch_gen, MirrorTransform((0, 1, 2)))

        counts = np.zeros(shape=(8,))

        for b in range(self.num_batches):
            batch = next(batch_gen)
            for ix in range(self.batch_size):
                if (batch['data'][ix, :, :, :, :] == self.cam_3D_left).all():
                    counts[0] = counts[0] + 1

                elif (batch['data'][ix, :, :, :, :] == self.cam_3D_updown).all():
                    counts[1] = counts[1] + 1

                elif (batch['data'][ix, :, :, :, :] == self.cam_3D_updown_left).all():
                    counts[2] = counts[2] + 1

                elif (batch['data'][ix, :, :, :, :] == self.cam_3D).all():
                    counts[3] = counts[3] + 1

                elif (batch['data'][ix, :, :, :, :] == self.cam_3D_left_z).all():
                    counts[4] = counts[1] + 1

                elif (batch['data'][ix, :, :, :, :] == self.cam_3D_updown_z).all():
                    counts[5] = counts[1] + 1

                elif (batch['data'][ix, :, :, :, :] == self.cam_3D_updown_left_z).all():
                    counts[6] = counts[2] + 1

                elif (batch['data'][ix, :, :, :, :] == self.cam_3D_z).all():
                    counts[7] = counts[3] + 1

        self.assertTrue([1 if (1000 < c < 1400) else 0 for c in counts] == [1]*8, "3D Images were not mirrored along "
                                                                                  "all axes with equal probability. "
                                                                                  "This may also indicate that "
                                                                                  "mirroring is not working")


    def test_segmentations_3D(self):
        ### test whether segmentations are rotated coherently with images

        batch_gen = BasicDataLoader((self.x_3D, self.y_3D), self.batch_size, number_of_threads_in_multithreaded=None)
        batch_gen = SingleThreadedAugmenter(batch_gen, MirrorTransform((0, 1, 2)))

        equivalent = True

        for b in range(self.num_batches):
            batch = next(batch_gen)
            for ix in range(self.batch_size):
                if (batch['data'][ix] != batch['seg'][ix]).all():
                    equivalent = False

        self.assertTrue(equivalent, "3D images and seg were not mirrored in the same way (they should though because "
                                    "seg needs to match the corresponding data")


if __name__ == '__main__':
    unittest.main()<|MERGE_RESOLUTION|>--- conflicted
+++ resolved
@@ -13,21 +13,16 @@
 # limitations under the License.
 
 
-import unittest
+import unittest2
 import numpy as np
 from skimage import data
-<<<<<<< HEAD
-=======
-from ._MockBatchGenerator import MockRepeatBatchGenerator
-from DeepLearningBatchGeneratorUtils.DataAugmentationGenerators import mirror_axis_generator
->>>>>>> 71a25b8a
 
 from batchgenerators.dataloading import SingleThreadedAugmenter
 from batchgenerators.tests.DataGenerators import BasicDataLoader
 from batchgenerators.transforms.spatial_transforms import MirrorTransform
 
 
-class TestMirrorAxis(unittest.TestCase):
+class TestMirrorAxis(unittest2.TestCase):
     def setUp(self):
         self.seed = 1234
 
